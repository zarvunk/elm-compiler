--- conflicted
+++ resolved
@@ -37,12 +37,7 @@
                 then getSortedDependencies (Flag.src_dir flags) builtIns rootFile
                 else return [rootFile]
 
-<<<<<<< HEAD
-       (moduleName, _) <-
-           File.build flags (length files) builtIns "" files
-=======
        moduleName <- File.build flags builtIns files
->>>>>>> 0e40a32a
 
        js <- foldM appendToOutput BS.empty files
 
