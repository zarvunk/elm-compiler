--- conflicted
+++ resolved
@@ -10,13 +10,7 @@
 import System.Directory
 import System.FilePath as FP
 
-<<<<<<< HEAD
-import Build.Print (failure)
-
 import qualified AST.Module as Module
-=======
-import qualified SourceSyntax.Module as Module
->>>>>>> 3ecb9fd8
 import qualified Parse.Parse as Parse
 import qualified Elm.Internal.Paths as Path
 import qualified Elm.Internal.Name as N
