--- conflicted
+++ resolved
@@ -28,13 +28,9 @@
         e.appendChild(a);
     }
     if (props.hover.ctor !== '_Tuple0') {
-<<<<<<< HEAD
-        var overCount = 0;
         e.style.pointerEvents = 'auto';
-=======
         e.elm_hover_handler = props.hover;
         e.elm_hover_count = 0;
->>>>>>> f3a8bee8
         e.addEventListener('mouseover', function() {
             if (e.elm_hover_count++ > 0) return;
             var handler = e.elm_hover_handler;
@@ -52,6 +48,7 @@
         });
     }
     if (props.click.ctor !== '_Tuple0') {
+        e.style.pointerEvents = 'auto';
         e.elm_click_handler = props.click;
         e.addEventListener('click', function() {
             e.elm_click_handler(Tuple0);
